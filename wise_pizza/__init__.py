<<<<<<< HEAD
from wise_pizza.explain import explain_levels, explain_changes_in_totals, explain_changes_in_average, explain_timeseries
=======
from wise_pizza.explain import (
    explain_levels,
    explain_changes_in_totals,
    explain_changes_in_average,
    explain_timeseries,
)
>>>>>>> a9fc54f0
<|MERGE_RESOLUTION|>--- conflicted
+++ resolved
@@ -1,10 +1,6 @@
-<<<<<<< HEAD
-from wise_pizza.explain import explain_levels, explain_changes_in_totals, explain_changes_in_average, explain_timeseries
-=======
 from wise_pizza.explain import (
     explain_levels,
     explain_changes_in_totals,
     explain_changes_in_average,
     explain_timeseries,
-)
->>>>>>> a9fc54f0
+)